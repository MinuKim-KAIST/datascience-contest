import numpy as np
import pandas as pd
import torch
import torch.nn.functional as F
from torch.utils.data import DataLoader, random_split

import os
import pathlib
import argparse
import yaml

from dataloader import seq_collate, preprocess, exam_loader
from model import LSTMPredictor, FeatureMLP, SequenceMLP, LPSolver
from utilities import *
import argument


def process(model, data_loader, optimizer=None, device='cpu'):
    """
    Process samples. If an optimizer is given, also train on those samples.
    Parameters
    ----------
    model: torch.nn.Module
        Model to train/evaluate.
    data_loader: torch.utils.data.DataLoader
        Pre-loaded dataset of training samples.
    optimizer: torch.optim (optional)
        Optimizer object. If not None, will be used for updating the model parameters.
    device: torch.device
    Returns
    -------
    mean_loss : float
        Mean MSE loss.
    """
    total_loss = 0
    n_data = len(data_loader.dataset)

    if optimizer is None:
        model.eval()
    else:
        model.train()

    with torch.set_grad_enabled(optimizer is not None):
        for _, samples in enumerate(data_loader):
            sequences = samples['sequences'].to(device)
            features = samples['features'].float().to(device)
            label = samples['target'].float()
            data = (sequences, features)

            prediction = model(data).view(-1).cpu() * 1e5
            loss = F.mse_loss(prediction, label, reduction='sum')
            total_loss += loss

            if optimizer is not None:
                optimizer.zero_grad()
                loss.backward()
                optimizer.step()

    return total_loss / n_data


def train(model, optimizer, scheduler, dataset, logfile=None, device='cpu'):
    """
    Trains the model given optimizera and scheduler.
    Returns the final parameter of the trained model.
    Parameters
    ----------
    model: torch.nn.Module
        Model to train.
    optimizer: torch.optim (optional)
        Optimizer object. If not None, will be used for updating the model parameters.
    scheduler: class
        A scheduler for training process.
    dataset: torch.utils.data.Dataset
        Pre-loaded dataset of training samples.
    logfile: str (optional)
        Logfile directory for saving the logs.
    device: torch.device
    Returns
    -------
    model.state_dict(): dict
    """
    # Printing model info and configure param file
    global save_dir, batch_size, ratio
    log(f"Model info: \n{model}", logfile, verbose=False)
    param_name = 'sequence' if dataset.has_sequence else 'feature'
    param_dir = pathlib.Path(os.path.join(save_dir, f"best_params_{param_name}.pkl"))

    # Split into train and valid set for feature dataset and sequence dataset respectively
    train_valid_split = [len(dataset) - int(len(dataset) * ratio), int(len(dataset) * ratio)]
    train_dataset, valid_dataset = random_split(dataset, train_valid_split)

    # Passing data to torch.utils.data.DataLoader, use seq_collate for LSTM models
    fn = seq_collate if model.__class__.__name__ == 'LSTMPredictor' else None
    train_loader = DataLoader(train_dataset, batch_size=batch_size, shuffle=True, collate_fn=fn)
    valid_loader = DataLoader(valid_dataset, batch_size=batch_size, shuffle=True, collate_fn=fn)

    for epoch in range(scheduler.max_epoch):
        log(f"EPOCH {epoch}...", logfile)
        train_loss = process(model, train_loader, optimizer=optimizer, device=device)
        valid_loss = process(model, valid_loader, optimizer=None, device=device)

        log(f"  Train loss: {train_loss.pow(0.5)}", logfile)
        log(f"  Valid loss: {valid_loss.pow(0.5)}", logfile)

        scheduler.step(valid_loss)
        if scheduler.num_bad_epoch == 0:
            log(f"  Best model so far. Saving parameters...", logfile)
            torch.save(model.state_dict(), param_dir)
        elif scheduler.num_bad_epoch == scheduler.patience:
            log(f"  {patience} epochs without improvement, early stopping", logfile)
            break

    model.load_state_dict(torch.load(param_dir))
    valid_loss = process(model, valid_loader, optimizer=None, device=device)
    log(f"  BEST VALID LOSS: {valid_loss.pow(0.5)}", logfile)

    return model.state_dict()


def evaluate(model, dataset, device='cpu'):
    """
    Evaluates the model and make predictions with data in test_loader.
    Parameters
    ----------
    model: torch.nn.Module
    dataset: torch.utils.data.Dataset
    device: torch.device
    Returns
    -------
    predictions: list
    """
    # Passing data to torch.utils.data.DataLoader, use seq_collate for LSTM models
    global batch_size, ratio
    fn = seq_collate if model.__class__.__name__ == 'LSTMPredictor' else None
    test_loader = DataLoader(dataset, batch_size=batch_size, shuffle=False, collate_fn=fn)

    predictions = []
    with torch.set_grad_enabled(False):
        for _, samples in enumerate(test_loader):
            sequences = samples['sequences'].to(device)
            features = samples['features'].float().to(device)
            data = (sequences, features)

            production = model(data).view(-1).cpu().detach().numpy()
            predictions.extend(production * 1e5)

    return predictions


if __name__ == '__main__':

    # Import arguments
    args = argument.args

    # Hyperparameters
<<<<<<< HEAD
    max_epoch = 400
    batch_size = 4
    ratio = 0.2
    lr = 1e-4
    patience = 50
=======
    max_epoch = 2000
    batch_size = 16
    ratio = 0.3
    lr = 5e-4
    patience = 100
>>>>>>> 618472f6

    # Working direfctory setup
    loader_root = "./loader.yml"
    loader_config = yaml.load(open(loader_root, 'r'), Loader=yaml.SafeLoader)
    save_dir = os.path.join('./saved_params', str_current_time())

    # Debug argument setup
    if args.debug:
        save_dir = os.path.join('./saved_params', 'debug')
        max_epoch = 5
        patience = 1

    # cuda setup
    if args.gpu == -1:
        os.environ['CUDA_VISIBLE_DEVICES'] = ''
        device = "cpu"
    else:
        device_num = int(float(args.gpu))
        torch.cuda.set_device(device_num)
        device = torch.device('cuda')

    # logging setup
    os.makedirs(save_dir, exist_ok=True)
    logfile = os.path.join(save_dir, 'train_log.txt')
    if os.path.exists(logfile):
        os.remove(logfile)

    log(f"Debug mode: {args.debug}", logfile)
    log(f"Max epochs: {max_epoch}", logfile)
    log(f"Batch size: {batch_size}", logfile)
    log(f"Learning rate: {lr}", logfile)
    log(f"Device: {device}")

    # Setup Training Data
    train_root_path = "./datasets/trainSet.csv"
    test_root_path = "./datasets/examSet.csv"
    norm_dict = loader_config['norm_factor_dict']
    removes = loader_config['remove_features']

    log(f"Initiating data augmentation...", logfile)
    train_file = pd.read_csv(train_root_path)
    feature_dataset, sequence_dataset = preprocess(train_file, norm_dict, removes, augment=False)
    log(f"Data loading completed. "
        f"{len(feature_dataset)} total feature data and "
        f"{len(sequence_dataset)} sequence data.", logfile)
    log(f"Configuration Information: \n{loader_config}", logfile, verbose=False)

    # Define models
    feature_dim = len(feature_dataset.features)
    model_feature = FeatureMLP(feature_dim=feature_dim, args=args).to(device)
    model_sequence = LSTMPredictor(feature_dim=feature_dim, args=args).to(device)

    # Import and train model for feature data
    log(f"Training {model_feature.__class__.__name__} for feature data", logfile)
    optimizer = torch.optim.Adam(model_feature.parameters(), lr=lr, weight_decay=5e-4)
    scheduler = Scheduler(patience=patience, max_epoch=max_epoch)
    train(model_feature, optimizer, scheduler, feature_dataset, logfile=logfile, device=device)


    # Import and train model for sequence data
    log(f"Training {model_sequence.__class__.__name__} for sequence data", logfile)
    optimizer = torch.optim.Adam(model_sequence.parameters(), lr=lr, weight_decay=5e-4)
    scheduler = Scheduler(patience=patience, max_epoch=max_epoch)
    train(model_sequence, optimizer, scheduler, sequence_dataset, logfile=logfile, device=device)
    # Make predictions with the exam data
    log("Making Predictions...")
    test_file = pd.read_csv(test_root_path)
    feature_test, sequence_test = exam_loader(train_file, test_file, norm_dict, removes)
    log(f"Data loading completed. "
        f"{len(feature_test)} total feature exam data and "
        f"{len(sequence_test)} exam sequence data.", logfile)

    model_feature = model_feature.cpu()
    model_sequence = model_sequence.cpu()
    feature_predictions = evaluate(model_feature, feature_test)
    sequence_predictions = evaluate(model_sequence, sequence_test)

    predictions = feature_predictions + sequence_predictions
    submission_file = os.path.join(save_dir, 'submission.csv')
    solver = LPSolver(predictions, test_file)
    solver.export(submission_file)
    log(f'Submission file successfully exported to {submission_file}', logfile)<|MERGE_RESOLUTION|>--- conflicted
+++ resolved
@@ -154,21 +154,13 @@
     args = argument.args
 
     # Hyperparameters
-<<<<<<< HEAD
-    max_epoch = 400
-    batch_size = 4
-    ratio = 0.2
-    lr = 1e-4
-    patience = 50
-=======
     max_epoch = 2000
     batch_size = 16
     ratio = 0.3
     lr = 5e-4
     patience = 100
->>>>>>> 618472f6
-
-    # Working direfctory setup
+
+    # Working directory setup
     loader_root = "./loader.yml"
     loader_config = yaml.load(open(loader_root, 'r'), Loader=yaml.SafeLoader)
     save_dir = os.path.join('./saved_params', str_current_time())
@@ -224,7 +216,6 @@
     optimizer = torch.optim.Adam(model_feature.parameters(), lr=lr, weight_decay=5e-4)
     scheduler = Scheduler(patience=patience, max_epoch=max_epoch)
     train(model_feature, optimizer, scheduler, feature_dataset, logfile=logfile, device=device)
-
 
     # Import and train model for sequence data
     log(f"Training {model_sequence.__class__.__name__} for sequence data", logfile)
