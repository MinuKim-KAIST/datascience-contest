import numpy as np
import pandas as pd
import torch
from torch import nn
from torch.nn.utils.rnn import pad_packed_sequence
from torch.nn.utils.rnn import pad_sequence, pack_padded_sequence
import gurobipy as gp
from gurobipy import GRB
import csv

from torch.utils.data import DataLoader
from dataloader import exam_loader
import argument


class LSTMPredictor(nn.Module):
    """
    LSTM based predictor for the next 6 month averaged gas production.
    Parameters
    ----------
    feature_dim: int
        number of static features used to predict the gas production.
    sequence_dim: int
        dimension of an element of a sequence
    hidden_dim: int
        number of features in the hidden state h
    n_layers: int
        number of recurrent layers
    """
    def __init__(self, feature_dim=22, sequence_dim=4, hidden_dim=32, n_layers=3, args=None):
        super().__init__()
        self.args = args
        emb_size = feature_dim + hidden_dim
        self.make_sos = nn.Sequential(
            nn.Linear(feature_dim, feature_dim),
<<<<<<< HEAD
            # nn.ReLU(),
=======
            nn.ReLU(),
>>>>>>> 618472f6
            nn.Linear(feature_dim, sequence_dim)
        )
        self.gru = nn.GRU(input_size=sequence_dim, hidden_size=hidden_dim,
                          num_layers=n_layers, batch_first=True, dropout=0.2)
        self.fc = nn.Sequential(
            nn.Linear(emb_size, emb_size),
            nn.ReLU(),
            nn.Linear(emb_size, 1)
        )

    def forward(self, data):

        sequences, features = data

        if self.training:
            # add noise to feature
            features_noise = torch.randn_like(features) * features
            features = features + features_noise * float(self.args.noise)

            # add noise to sequence
            sequences_unpacked, lens_unpacked = pad_packed_sequence(sequences, batch_first=True)
            sequences_unpacked_noise = torch.randn_like(sequences_unpacked) * sequences_unpacked
            sequences_unpacked = sequences_unpacked + sequences_unpacked_noise * float(self.args.noise)
            sequences = pack_padded_sequence(sequences_unpacked, lens_unpacked, batch_first=True, enforce_sorted=False)

        sos = self.make_sos(features).unsqueeze(1)  # [b 1 f]
        _, hidden = self.gru(sos)
        _, hidden = self.gru(sequences.float(), hidden)

        output = torch.cat([hidden[-1], features], dim=1)
        output = self.fc(output.float())
        return output


class FeatureMLP(nn.Module):
    """
        2-layer MLP predictor for the first 6 month averaged gas production.
        Takes only static (time invariant) features to estimate the gas production.
        Parameters
        ----------
        feature_dim: int
            number of static features used to predict the gas production.
        emb_size: int
            number of features in the hidden layer
        n_layers: int
            number of recurrent layers
        """

    def __init__(self, feature_dim=22, emb_size=16, args=None):
        super().__init__()
        self.args = args

        self.fc = nn.Sequential(
            nn.Linear(feature_dim, emb_size),
            nn.ReLU(),
            nn.Dropout(0.3),
            nn.Linear(emb_size, emb_size),
<<<<<<< HEAD
            nn.Dropout(0.3),
            nn.ReLU(),
=======
            nn.ReLU(),
            nn.Dropout(0.3),
>>>>>>> 618472f6
            nn.Linear(emb_size, 1)
        )


    def forward(self, data):

        sequences, features = data

        if self.training:
            # add noise to feature
            features_noise = torch.randn_like(features) * features
            features = features + features_noise * float(self.args.noise)

        # data = torch.cat((features, sequences), dim=1)
        output = self.fc(features)
        return output


class SequenceMLP(nn.Module):
    """
        2-layer MLP predictor for the last 6 month averaged gas production.
        Takes both the static features and seqeunces to estimate the gas production.
        Parameters
        ----------
        feature_dim: int
            number of static features used to predict the gas production.
        emb_size: int
            number of features in the hidden layer
        n_layers: int
            number of recurrent layers
        """

    def __init__(self, feature_dim=22, emb_size=64, args=None):
        super().__init__()
        sequence_dim = 90
        feature_dim += sequence_dim
        self.fc = nn.Sequential(
            nn.Linear(feature_dim, emb_size),
            nn.ReLU(),
            nn.Linear(emb_size, emb_size),
            nn.ReLU(),
            nn.Linear(emb_size, 1)
        )

    def forward(self, data):

        sequences, features = data
        data = torch.cat((features, sequences), dim=1)

        output = self.fc(data.float())
        return output


class LPSolver:
    """
    LP solver that solves for the optimal choice of purchase of wells.
    Parameters
    ----------
    predictions: list
        list of predicted values of gas prod. for each well
    dataset: pandas.DataFrame
        test_dataset from the exam dataset csv file
    """
    def __init__(self, predictions, dataset):
        self.predictions = np.array(predictions)
        self.dataset = dataset

    def solver(self, s=5, b=1.5e7):
        """
        An LP solver for the given problem.
        Parameters
        ----------
        s: float
            shale gas price per 1mcf
        b: float
            total budget available in dollars
        Returns
        -------
        x: numpy.array of 0 or 1
            consists of solution for the purchase
        objVal: float
            the objective value for the profit
        """
        n = self.dataset.shape[0]
        c = self.dataset['Per Month Operation Cost ($)'].to_numpy()
        p = self.dataset['PRICE ($)'].to_numpy()
        a = self.predictions

        m = gp.Model()
        m.setParam('OutputFlag', 0)
        m.update()

        x = m.addMVar(shape=n, vtype=GRB.BINARY, name="x")
        m.setObjective((6*s*a - c - p) @ x, gp.GRB.MAXIMIZE)
        m.addConstr(p @ x <= b)
        m.optimize()

        return np.array(x.X).astype(int), m.objVal

    def export(self, file_path):
        """
        Exports csv file for the submission.
        Parameters
        ----------
        file_path: str
            directory for the csv file.
        """
        titles = ['Prediction', 'Purchase']
        prediction = self.predictions
        x, _ = self.solver()
        rows = np.array([prediction, x]).T

        with open(file_path, 'w') as f:
            write = csv.writer(f)
            write.writerow(titles)
            write.writerows(rows)<|MERGE_RESOLUTION|>--- conflicted
+++ resolved
@@ -27,21 +27,17 @@
     n_layers: int
         number of recurrent layers
     """
-    def __init__(self, feature_dim=22, sequence_dim=4, hidden_dim=32, n_layers=3, args=None):
+    def __init__(self, feature_dim=22, sequence_dim=4, hidden_dim=64, n_layers=3, args=None):
         super().__init__()
         self.args = args
         emb_size = feature_dim + hidden_dim
         self.make_sos = nn.Sequential(
             nn.Linear(feature_dim, feature_dim),
-<<<<<<< HEAD
-            # nn.ReLU(),
-=======
-            nn.ReLU(),
->>>>>>> 618472f6
+            nn.ReLU(),
             nn.Linear(feature_dim, sequence_dim)
         )
         self.gru = nn.GRU(input_size=sequence_dim, hidden_size=hidden_dim,
-                          num_layers=n_layers, batch_first=True, dropout=0.2)
+                          num_layers=n_layers, batch_first=True)
         self.fc = nn.Sequential(
             nn.Linear(emb_size, emb_size),
             nn.ReLU(),
@@ -89,34 +85,26 @@
     def __init__(self, feature_dim=22, emb_size=16, args=None):
         super().__init__()
         self.args = args
-
         self.fc = nn.Sequential(
             nn.Linear(feature_dim, emb_size),
             nn.ReLU(),
             nn.Dropout(0.3),
             nn.Linear(emb_size, emb_size),
-<<<<<<< HEAD
+            nn.ReLU(),
             nn.Dropout(0.3),
-            nn.ReLU(),
-=======
-            nn.ReLU(),
-            nn.Dropout(0.3),
->>>>>>> 618472f6
             nn.Linear(emb_size, 1)
         )
 
-
     def forward(self, data):
 
-        sequences, features = data
-
-        if self.training:
-            # add noise to feature
-            features_noise = torch.randn_like(features) * features
-            features = features + features_noise * float(self.args.noise)
-
-        # data = torch.cat((features, sequences), dim=1)
-        output = self.fc(features)
+        _, features = data
+
+        # add noise to feature
+        features_noise = torch.randn_like(features) * features
+        features = features + features_noise * float(self.args.noise)
+
+        data = features
+        output = self.fc(data.float())
         return output
 
 
@@ -140,8 +128,10 @@
         feature_dim += sequence_dim
         self.fc = nn.Sequential(
             nn.Linear(feature_dim, emb_size),
+            nn.BatchNorm1d(emb_size),
             nn.ReLU(),
             nn.Linear(emb_size, emb_size),
+            nn.BatchNorm1d(emb_size),
             nn.ReLU(),
             nn.Linear(emb_size, 1)
         )
